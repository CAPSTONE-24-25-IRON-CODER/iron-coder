.vscode
.obsidian/
tmp/
settings.toml

# for now don't track these as they constantly have breaking changes
projects/

# Added by cargo

/target
<<<<<<< HEAD
/settings.toml
/Cargo.lock
*.lock
=======
Cargo.lock
settings.toml
>>>>>>> e4abe2b5
<|MERGE_RESOLUTION|>--- conflicted
+++ resolved
@@ -9,11 +9,6 @@
 # Added by cargo
 
 /target
-<<<<<<< HEAD
-/settings.toml
 /Cargo.lock
 *.lock
-=======
-Cargo.lock
-settings.toml
->>>>>>> e4abe2b5
+/settings.toml