//! Title: Iron Coder Project Module - Module
//! Description: This module contains the Project struct and its associated functionality.

use log::{info, warn, debug};

// use std::error::Error;
use std::io::BufRead;
use std::io;
use std::fs;
use std::path::{Path, PathBuf};

use std::vec::Vec;

use rfd::FileDialog;
use toml;

use serde::{Serialize, Deserialize};

use crate::board::Board;
use crate::app::code_editor::CodeEditor;

pub mod display;
use display::ProjectViewType;

pub mod egui_helpers;

mod system;
mod test;

use system::System;
use std::process::Command;

use git2::Repository;

const PROJECT_FILE_NAME: &'static str = ".ironcoder.toml";

pub type Result = core::result::Result<(), ProjectIOError>;

#[non_exhaustive]
#[derive(Debug)]
pub enum ProjectIOError {
    FilePickerAborted,
    NoMainBoard,
    NoProjectTemplate,
    NoProjectDirectory,
    FilesystemError,
    LoadToTomlError,
}

/// A Project represents the highest level of Iron Coder, which contains
/// a main, programmable development board, a set of peripheral development boards,
/// and the project/source code directory
#[derive(Serialize, Deserialize, Default)]
#[serde(default)]
pub struct Project {
    name: String,
    location: Option<PathBuf>,
    pub system: System,
    #[serde(skip)]
    pub code_editor: CodeEditor,
    #[serde(skip)]
    terminal_buffer: String,
    #[serde(skip)]
    receiver: Option<std::sync::mpsc::Receiver<String>>,
    current_view: ProjectViewType,
    #[serde(skip)]
    pub known_boards: Vec<Board>,
    #[serde(skip)]
    repo: Option<Repository>,
}

fn cli_cmd(str: &str) {
    let output = if cfg!(target_os = "windows") {
        Command::new("powershell")
            .args(["/C", &str])
            .output()
            .expect("failed to execute process")
    } else {
        Command::new("sh")
            .arg("-c")
            .arg("echo hello")
            .output()
            .expect("failed to execute process")
    };
    let str = String::from_utf8(output.stdout).expect("Returned output");
    print!("{}", str);
}

// backend functionality for Project struct
impl Project {
    
    // Helper function for printing both to logs and to built-in terminal
    fn info_logger(&mut self, msg: &str) {
        info!("{}", msg);
        let msg = msg.to_owned() + "\n";
        self.terminal_buffer += &msg;
    }

    pub fn borrow_name(&mut self) -> &mut String {
        return &mut self.name;
    }

    pub fn has_main_board(&self) -> bool {
        if let Some(_) = self.system.main_board {
            return true;
        } else {
            return false;
        }
    }

    pub fn get_location(&self) -> String {
        if let Some(project_folder) = &self.location {
            // let s = project_folder.display().to_string();
            return project_folder.display().to_string().clone();
        } else {
            return String::from("");
        }
    }

    pub fn add_board(&mut self, board: Board) {
        match board.is_main_board() {
            true => {
                if self.has_main_board() {
                    info!("project already contains a main board! aborting.");
                    return;
                } else {
                    self.system.main_board = Some(board.clone());
                }
            },
            false => {
                // don't duplicate a board
                if self.system.peripheral_boards.contains(&board) {
                    info!("project <{}> already contains board <{:?}>", self.name, board);
                    self.terminal_buffer += "project already contains that board\n";
                    return;
                } else {
                    self.system.peripheral_boards.push(board.clone());
                }
            }
        }
    }

    /// Populate the project board list via the app-wide 'known boards' list
    fn load_board_resources(&mut self) {
        info!("updating project boards from known boards list.");
        for b in self.system.get_all_boards_mut().iter_mut() {
            // returns true if the current, project board is equal to the current known_board
            let predicate = |known_board: &&Board| {
                return known_board == b;
            };
            if let Some(known_board) = self.known_boards.iter().find(predicate) {
                **b = known_board.clone();
            } else {
                warn!("Could not find the project board in the known boards list. Was the project manifest \
                       generated with an older version of Iron Coder?")
            }
        }
    }

    /// This method will reload the project based on the current project location
    pub fn reload(&mut self) -> Result {
        if let Some(location) = self.location.clone() {
            self.load_from(&location)
        } else {
            Err(ProjectIOError::NoProjectDirectory)
        }
    }

    /// Load a project from a specified directory, and sync the board assets.
    fn load_from(&mut self, project_directory: &Path) -> Result {
        // check if a project is currently open and save and close all tabs
        if self.location != None {
            self.save().expect("Error saving project");
        }

        let project_file = project_directory.join(PROJECT_FILE_NAME);
        let toml_str = match fs::read_to_string(project_file) {
            Ok(s) => s,
            Err(e) => {
                warn!("error reading project file: {:?}", e);
                return Err(ProjectIOError::FilesystemError);
            },
        };
        let p: Project = match toml::from_str(&toml_str) {
            Ok(p) => {
                p
            },
            Err(_e) => {
                return Err(ProjectIOError::LoadToTomlError)
            }
        };
        // Now load in certain fields without overwriting others:
        self.code_editor.close_all_tabs();
        self.name = p.name;
        self.location = Some(project_directory.to_path_buf());
        self.system = p.system;
        self.current_view = p.current_view;
        // sync the assets with the global ones
        self.load_board_resources();
<<<<<<< HEAD
        self.terminal_buffer.clear();
=======
        // Open the repo in the project directory
        self.repo = match Repository::open(self.get_location()) {
            Ok(repo) => Some(repo),
            Err(e) => panic!("Failed to open: {}", e),
        };
        
>>>>>>> 2ff45f21
        Ok(())
    }

    /// Prompt the user to select project directory to open
    pub fn open(&mut self) -> Result {
        if let Some(project_directory) = FileDialog::new().pick_folder() {
            self.load_from(&project_directory)
        } else {
            info!("project open aborted");
            Err(ProjectIOError::FilePickerAborted)
        }
    }

    /// Open a file dialog to select a project folder, and then call the save method
    /// TODO - make file dialog have default directory
    pub fn save_as(&mut self, create_containing_folder: bool) -> io::Result<()> {
        if let Some(mut project_folder) = FileDialog::new().pick_folder() {
            // if indicated, create a new folder for the project (with same name as project)
            if create_containing_folder {
                project_folder = project_folder.join(self.name.clone());
                fs::create_dir(project_folder.as_path())?;
            }
            // check if there is an existing .ironcoder.toml file that we might overwrite
            for entry in std::fs::read_dir(&project_folder).unwrap() {
                if entry.unwrap().file_name().to_str().unwrap() == PROJECT_FILE_NAME {
                    warn!("you might be overwriting an existing Iron Coder project! \
                           Are you sure you wish to continue?");
                    self.terminal_buffer += "beware of overwriting and existing project file!\n";
                    return Ok(());
                }
            }
            self.location = Some(project_folder);
            // TODo: find template directory based on "programmable board" (for now just use board 0) -- No longer relevant?
            // if let Some(template_dir) = self.system.boards[0].get_template_dir() {
            //     // copy_recursive(template_dir, project_dir)
            //     let options = fs_extra::dir::CopyOptions::new();
            //     for entry in std::fs::read_dir(template_dir).unwrap() {
            //         let entry = entry.unwrap().path();
            //         if let Err(e) = fs_extra::copy_items(&[entry.clone()], self.location.clone().unwrap(), &options) {
            //             warn!("couldn't copy template item {:?} to new project folder; {:?}", entry, e);
            //         }
            //     }
            // }
        } else {
            return Err(std::io::Error::new(std::io::ErrorKind::Other, "project save aborted!"));
        }
        self.save()
    }

    // TODO - have this save all project files, maybe, except the target directory -- FIXED (note: currently only saves all open tabs)
    pub fn save(&mut self) -> io::Result<()> {
        if self.location == None {
            info!("no project location, calling save_as...");
            self.save_as(true)
        } else {
            let project_folder = self.location.clone().unwrap();
            let project_file = project_folder.join(PROJECT_FILE_NAME);
            info!("saving project file to {}", project_file.display().to_string());
            
            match toml::to_string(self) {
                Ok(contents) => {
                    fs::write(project_file, contents)?;
                },
                Err(e) => {
                    warn!("couldn't save project to toml file!! {:?}", e);
                }
            }

            self.code_editor.save_all().unwrap_or_else(|_| warn!("error saving tabs!"));
            Ok(())
        }
    }

    /// Build the code with Cargo
    fn build(&mut self, ctx: &egui::Context) {
        // Make sure we have a valid path
        if let Some(path) = &self.location {
            info!("building project at {}", path.display().to_string());
            self.code_editor.save_all().unwrap_or_else(|_| warn!("error saving tabs!"));
            let cmd = duct::cmd!("cargo", "-Z", "unstable-options", "-C", path.as_path().to_str().unwrap(), "build");
            self.run_background_commands(&[cmd], ctx);
        } else {
            self.info_logger("project needs a valid working directory before building");
        }
    }

    /// Load the code (for now using 'cargo run')
    fn load_to_board(&mut self, ctx: &egui::Context) {        
        if let Some(path) = &self.location {
            let cmd = duct::cmd!("cargo", "-Z", "unstable-options", "-C", path.as_path().to_str().unwrap(), "run");
            self.run_background_commands(&[cmd], ctx);
            self.info_logger("Successfully flashed board.");
        } else {
            self.info_logger("project needs a valid working directory before building");
        }
        
    }

    pub fn new_file(&mut self) -> io::Result<()> {
        if self.location == None {
            self.info_logger("must save project before adding files/directories");
            return Ok(());
        }
        if let Some(pathbuf) = FileDialog::new().set_directory(self.location.clone().unwrap()).save_file() {
            fs::File::create_new(pathbuf)?;
        } else {
            warn!("error getting file path");
        }
        Ok(())
    }

    /// This method will run a series of command sequentially on a separate
    /// thread, sending their output through the channel to the project's terminal buffer
    /// TODO - fix bug that calling this command again before a former call's thread is 
    ///   complete will overwrite the rx channel in the Project object. Possible solution
    ///   might be to add a command to a queue to be evaluated.
    fn run_background_commands(&mut self, cmds: &[duct::Expression], ctx: &egui::Context) {
        // create comms channel
        let context = ctx.clone();
        let commands = cmds.to_owned();
        let (tx, rx) = std::sync::mpsc::channel();
        self.receiver = Some(rx);
        let _ = std::thread::spawn(move || {
            for cmd in commands.iter() {
                let reader = cmd.stderr_to_stdout().unchecked().reader().unwrap();
                let mut lines = std::io::BufReader::new(reader).lines();
                while let Some(line) = lines.next() {
                    let line = line.unwrap() + "\n";
                    debug!("sending line through channel");
                    tx.send(line).unwrap();
                    context.request_repaint();
                }
            }
            info!("leaving thread");
        });
    }

    /// Generate the Cargo project template based on the main board template (if it has one).
    /// The template will be written to the project directory.
    /// TODO - generally more useful error returns, i.e. if the cargo generate command returns a 
    /// non-zero exit status, or if the project directory already contains a Cargo project.
    pub fn generate_cargo_template(&mut self, ctx: &egui::Context) -> Result {
        info!("generating project template");
        let mut cmds: Vec<duct::Expression> = vec![];
        if let Some(mb) = &self.system.main_board {
            if let Some(template_dir) = mb.get_template_dir() {
                let cmd = duct::cmd!(
                    "cargo",
                    "generate",
                    "--path",
                    template_dir.as_path().to_str().unwrap(),
                    "--name",
                    self.name.clone(),
                    "--destination",
                    self.get_location(),
                    "--init",
                );
                cmds.push(cmd);
            } else {
                return Err(ProjectIOError::NoProjectTemplate);
            }
            // iterate through BSP paths and add the crates to the project
            for b in self.system.get_all_boards() {
                if let Some(local_bsp) = b.bsp_path {
                    let cmd = duct::cmd!(
                        "cargo",
                        "-Z",
                        "unstable-options",
                        "-C",
                        self.location.clone().unwrap(),
                        "add",
                        "--path",
                        local_bsp,
                    );
                    cmds.push(cmd);
                }
            }
            self.run_background_commands(&cmds, ctx);
        } else {
            return Err(ProjectIOError::NoMainBoard);
        }
        // Create a repo to store code
        self.repo = match Repository::init(self.get_location()) {
            Ok(repo) => Some(repo),
            Err(e) => panic!("Failed to init: {}", e),
        };

        Ok(())
    }

    /// Attempt to load code snippets for the provided crate
    fn load_snippets(&self, base_dir: &Path, crate_name: String) -> io::Result<String> {
        let snippets_dir = base_dir.join(crate_name.clone());
        if let Ok(true) = snippets_dir.try_exists() {
            for entry in snippets_dir.read_dir().unwrap() {
                let entry = entry.unwrap();
                let contents = std::fs::read_to_string(entry.path())?;
                return Ok(contents);
            }
        } else {
            warn!("couldn't load code snippets for crate {}", crate_name);
        }
        Ok("".to_string())
    }

}<|MERGE_RESOLUTION|>--- conflicted
+++ resolved
@@ -88,7 +88,7 @@
 
 // backend functionality for Project struct
 impl Project {
-    
+
     // Helper function for printing both to logs and to built-in terminal
     fn info_logger(&mut self, msg: &str) {
         info!("{}", msg);
@@ -197,16 +197,13 @@
         self.current_view = p.current_view;
         // sync the assets with the global ones
         self.load_board_resources();
-<<<<<<< HEAD
         self.terminal_buffer.clear();
-=======
         // Open the repo in the project directory
         self.repo = match Repository::open(self.get_location()) {
             Ok(repo) => Some(repo),
             Err(e) => panic!("Failed to open: {}", e),
         };
-        
->>>>>>> 2ff45f21
+
         Ok(())
     }
 
@@ -265,7 +262,7 @@
             let project_folder = self.location.clone().unwrap();
             let project_file = project_folder.join(PROJECT_FILE_NAME);
             info!("saving project file to {}", project_file.display().to_string());
-            
+
             match toml::to_string(self) {
                 Ok(contents) => {
                     fs::write(project_file, contents)?;
@@ -294,7 +291,7 @@
     }
 
     /// Load the code (for now using 'cargo run')
-    fn load_to_board(&mut self, ctx: &egui::Context) {        
+    fn load_to_board(&mut self, ctx: &egui::Context) {
         if let Some(path) = &self.location {
             let cmd = duct::cmd!("cargo", "-Z", "unstable-options", "-C", path.as_path().to_str().unwrap(), "run");
             self.run_background_commands(&[cmd], ctx);
@@ -302,7 +299,7 @@
         } else {
             self.info_logger("project needs a valid working directory before building");
         }
-        
+
     }
 
     pub fn new_file(&mut self) -> io::Result<()> {
@@ -320,7 +317,7 @@
 
     /// This method will run a series of command sequentially on a separate
     /// thread, sending their output through the channel to the project's terminal buffer
-    /// TODO - fix bug that calling this command again before a former call's thread is 
+    /// TODO - fix bug that calling this command again before a former call's thread is
     ///   complete will overwrite the rx channel in the Project object. Possible solution
     ///   might be to add a command to a queue to be evaluated.
     fn run_background_commands(&mut self, cmds: &[duct::Expression], ctx: &egui::Context) {
@@ -346,7 +343,7 @@
 
     /// Generate the Cargo project template based on the main board template (if it has one).
     /// The template will be written to the project directory.
-    /// TODO - generally more useful error returns, i.e. if the cargo generate command returns a 
+    /// TODO - generally more useful error returns, i.e. if the cargo generate command returns a
     /// non-zero exit status, or if the project directory already contains a Cargo project.
     pub fn generate_cargo_template(&mut self, ctx: &egui::Context) -> Result {
         info!("generating project template");
