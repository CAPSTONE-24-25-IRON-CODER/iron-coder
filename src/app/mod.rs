//! Title: Iron Coder App Module - Module
//! Description: This module contains the IronCoderApp struct and its implementation.
//!   The IronCoderApp struct is the main application struct for the Iron Coder app.
//!   It contains all the state and methods for the app, and is the main entry point
//!   for the eframe framework to interact with the app.

use log::{error, warn, info};

use std::path::{Path, PathBuf};
use std::sync::Arc;
use clap::Parser;
<<<<<<< HEAD
use egui::{
    RichText,
    Label,
    Color32,
    Key,
    Modifiers,
    KeyboardShortcut
};
=======
use egui::{Vec2, RichText, Label, Color32, Key, Modifiers, KeyboardShortcut, Ui};
>>>>>>> 4e4f67de
use::egui_extras::install_image_loaders;
use fs_extra::dir::DirEntryAttr::Modified;
use toml::macros::insert_toml;

// use egui_modal::Modal;

// Separate modules
use crate::board;
use crate::project::Project;

pub mod icons;
use icons::{
    IconSet,
    SMALL_ICON_SIZE,
};

pub mod colorscheme;
use colorscheme::ColorScheme;

pub mod code_editor;
mod test;

/// Iron Coder CLI configuration options...
#[derive(Parser, Debug, Clone, Default, serde::Deserialize, serde::Serialize)]
#[command(version)]
pub struct IronCoderOptions {
    /// The log level, one of INFO, WARN, DEBUG, TRACE. Default if INFO.
    #[arg(short, long)]
    pub verbosity: Option<String>,
    /// An alternative path to look for the Boards directory.
    #[arg(short, long)]
    pub boards_directory: Option<PathBuf>,
    /// Turn app persistence on or off. Default is off.
    #[arg(short, long)]
    pub persistence: bool,
}

// The current warning flags
#[derive(serde::Deserialize, serde::Serialize)]
pub struct Warnings {
    pub display_mainboard_warning: bool,
    pub display_unnamed_project_warning: bool,
    pub display_git_warning: bool,
}

// The current git state
#[derive(serde::Deserialize, serde::Serialize)]
pub struct Git {
    pub display : bool,
    pub changes: Vec<String>,
    pub staged_changes: Vec<String>,
    pub commit_name: String,
    pub commit_email: String,
    pub commit_message: String,
    #[serde(skip)]
    pub repo : Option<git2::Repository>,
}

#[derive(serde::Deserialize, serde::Serialize)]
pub struct Settings {
    pub colorscheme: ColorScheme,
    pub ui_scale: f32,
}

/// The current GUI mode
#[non_exhaustive]
#[derive(serde::Deserialize, serde::Serialize, PartialEq)]
pub enum Mode {
    EditProject,
    DevelopProject,
}

// derive Deserialize/Serialize so we can persist app state on powercycle.
#[derive(serde::Deserialize, serde::Serialize)]
#[serde(default)] // if we add new fields, give them default values when deserializing old state
pub struct IronCoderApp {
    project: Project,
    display_about: bool,
    display_settings: bool,
    display_boards_window: bool,
    // #[serde(skip)]
    // modal: Option<Modal>,
    mode: Mode,
    #[serde(skip)]
    boards: Vec<board::Board>,
    options: IronCoderOptions,

    warning_flags: Warnings,
    git_things: Git,
    settings: Settings,
}

impl Default for IronCoderApp {
    fn default() -> Self {
        // Populate the boards
        let boards_dir = Path::new("./iron-coder-boards"); // consider making this a global macro
        let boards: Vec<board::Board> = board::get_boards(boards_dir);
        Self {
            project: Project::default(),
            display_about: false,
            display_settings: false,
            display_boards_window: false,
            // modal: None,
            mode: Mode::EditProject,
            boards: boards,
            options: IronCoderOptions::default(),
            // Warning Flags
            warning_flags: Warnings {
                display_mainboard_warning: false,
                display_unnamed_project_warning: false,
                display_git_warning: false,
            },
            git_things: Git {
                display: false,
                changes: Vec::new(),
                staged_changes: Vec::new(),
                commit_name: String::new(),
                commit_email: String::new(),
                commit_message: String::new(),
                repo: None,
            },
            settings: Settings {
                colorscheme: colorscheme::INDUSTRIAL_DARK,
                ui_scale: 1.0,
            },
        }
    }
}

impl IronCoderApp {
    /// Called once before the first frame.
    pub fn with_options(cc: &eframe::CreationContext<'_>, options: IronCoderOptions) -> Self {
        info!("welcome to Iron Coder! setting up initial app state...");
        // we mutate cc.egui_ctx (the context) to set the overall app style
        setup_fonts_and_style(&cc.egui_ctx);
        install_image_loaders(&cc.egui_ctx);
        // Load previous app state if it exists and is specified.
        let mut app = IronCoderApp::default();
        if !options.persistence {
            if let Some(storage) = cc.storage {
                info!("loading former app state from storage...");
                app = eframe::get_value(storage, eframe::APP_KEY).unwrap_or_default();
            }
        }

        app.options = options;
        info!("Reloading current project and assets...");
        app.set_colorscheme(&cc.egui_ctx);
        app.project.known_boards = app.boards.clone();
        match app.project.reload() {
            Ok(_) => (),
            Err(e) => warn!("error reloading project from disk! {:?}", e),
        }

        return app;
    }

    /// Set the colorscheme for the app
    fn set_colorscheme(&self, ctx: &egui::Context) {
        colorscheme::set_colorscheme(ctx, self.settings.colorscheme.clone());
    }

    /// Show the menu and app title
    pub fn display_title_and_menu(&mut self, ctx: &egui::Context, frame: &mut eframe::Frame) {
        let Self {
            display_about,
            display_settings,
            mode,
            project,
            ..
        } = self;
        let icons_ref: Arc<IconSet> = ctx.data_mut(|data| {
            data.get_temp("icons".into()).expect("couldn't load icons!")
        });
        let icons = icons_ref.clone();
        egui::TopBottomPanel::top("top_panel").show(ctx, |ui| {
            egui::menu::bar(ui, |ui| {
                // Create a NOTHING Rect so we can track where the header is drawn
                let mut r = egui::Rect::NOTHING;
                let start_r = ui.available_size();
                ui.centered_and_justified(|ui| {
                    // This will store the Rect that the header was drawn to
                    r = pretty_header(ui, "IRON CODER");
                    // update the max value to be the original Ui size
                    r.max.x = start_r.x;
                });
                // Now use that Rect to draw the menu icon at the proper place
                ui.allocate_ui_at_rect(r, |ui| {
                    let tid = icons.get("menu_icon").unwrap().clone();
                    ui.menu_image_button(tid, |ui| {

                        let ib = egui::widgets::Button::image_and_text(
                            icons.get("save_icon").unwrap().clone(),
                            "save project"
                        ).shortcut_text("ctrl+s");
                        if ui.add(ib).clicked() {
                            if let Err(e) = project.save() {
                                error!("error saving project: {:?}", e);
                            }
                        }

                        let ib = egui::widgets::Button::image_and_text(
                            icons.get("save_icon").unwrap().clone(),
                            "save project as..."
                        );
                        if ui.add(ib).clicked() {
                            project.save_as(true).unwrap_or_else(|_| warn!("couldn't save project!"));
                        }

                        let ib = egui::widgets::Button::image_and_text(
                            icons.get("folder_icon").unwrap().clone(),
                            "open"
                        ).shortcut_text("ctrl+o");
                        if ui.add(ib).clicked() {
                            match project.open() {
                                Ok(_) => {
                                    *mode = Mode::DevelopProject;
                                },
                                Err(e) => {
                                    error!("error opening project: {:?}", e);
                                },
                            }
                        }

                        let ib = egui::widgets::Button::image_and_text(
                            icons.get("boards_icon").unwrap().clone(),
                            "new project"
                        ).shortcut_text("ctrl+n");
                        if ui.add(ib).clicked() {
                            match mode {
                                Mode::EditProject      => (),
                                Mode::DevelopProject => {
                                    // TODO -- add a popup here confirming that user
                                    // wants to leave the current project, and probably save
                                    // the project in it's current state.
                                    *project = Project::default();
                                    project.known_boards = self.boards.clone();
                                    *mode = Mode::EditProject;
                                },
                            }
                        }

                        let ib = egui::widgets::Button::image_and_text(
                            icons.get("settings_icon").unwrap().clone(),
                            "settings"
                        );
                        if ui.add(ib).clicked() {
                            *display_settings = !*display_settings;
                        }

                        let ib = egui::widgets::Button::image_and_text(
                            icons.get("about_icon").unwrap().clone(),
                            "about Iron Coder"
                        );
                        if ui.add(ib).clicked() {
                            *display_about = !*display_about;
                        }

                        let ib = egui::widgets::Button::image_and_text(
                            icons.get("quit_icon").unwrap().clone(),
                            "quit"
                        ).shortcut_text("ctrl+q");
                        //.tint(egui::Color32::WHITE);
                        // TODO: set tint to the appropriate value for the current colorscheme
                        if ui.add(ib).clicked() {
                            ctx.send_viewport_cmd(egui::ViewportCommand::Close);
                        };
                    });
                });
            });
        });
    }

    /// Returns a copy of the list of available boards.
    pub fn get_boards(&self) -> Vec<board::Board> {
        self.boards.clone()
    }

    /// Show the main view when we're developing a project
    pub fn display_project_developer(&mut self, ctx: &egui::Context) {
        let Self {
            project,
            mode,
            ..
        } = self;
        // Spec Viewer panel
        egui::SidePanel::right("project_view").show(ctx, |ui| {
            if project.label_with_action(ctx, ui).clicked() {
                *mode = Mode::EditProject;
            };
            ui.separator();
            project.display_project_sidebar(ctx, ui);
        });

        egui::Area::new("editor area").show(ctx, |_ui| {
            egui::TopBottomPanel::bottom("terminal_panel").resizable(true).max_height(_ui.available_height()*0.75).show(ctx, |ui| {
                project.display_terminal(ctx, ui);
            });
            egui::TopBottomPanel::bottom("editor_control_panel").show(ctx, |ui| {
                project.display_project_toolbar(ctx, ui, &mut self.git_things);
            });
            egui::TopBottomPanel::top("editor_tabs").show(ctx, |ui| {
                project.code_editor.display_editor_tabs(ctx, ui);
            });
            let frame = egui::Frame::canvas(&ctx.style());
            egui::CentralPanel::default().frame(frame).show(ctx, |ui| {
                project.code_editor.display_code(ctx, ui);
            });
        });
    }

    /// Show the various parts of the project editor
    pub fn display_project_editor(&mut self, ctx: &egui::Context) {

        egui::CentralPanel::default().show(ctx, |ui| {
            if let Some(mode) = self.project.display_system_editor_hud(ctx, ui, &mut self.warning_flags) {
                self.mode = mode;
            }
            self.project.display_system_editor_boards(ctx, ui);
        });

    }

    /// show/hide the settings window and update the appropriate app state.
    pub fn display_settings_window(&mut self, ctx: &egui::Context) {
        let Self {
            display_settings,
            settings: Settings{ 
                colorscheme, 
                ui_scale,
            },
            ..
        } = self;

        if *display_settings {
            let window_response = egui::Window::new("App Settings")
            .open(display_settings)
            .collapsible(false)
            .resizable(false)
            .movable(true)
            .show(ctx, |ui| {

                // Store the text edit string representing the ui scale
                ui.heading("Display Scale:");
                let id = egui::Id::new("ui_scale_string");
                let current_scale = ctx.pixels_per_point();
                let mut ui_scale_string: String = ctx.data_mut(|data| {
                    data.get_temp(id).unwrap_or(current_scale.to_string())
                });
                ui.text_edit_singleline(&mut ui_scale_string);
                ctx.data_mut(|data| data.insert_temp(id, ui_scale_string.clone()));
                // if the string is parsable into f32, update the global scale
                if ui.button("Apply").clicked() {
                    let native_pixels_per_point = ctx.native_pixels_per_point().unwrap();
                    match ui_scale_string.parse::<f32>() {
                        Ok(scale) if scale >= (0.5 * native_pixels_per_point) && scale <= (2.0 * native_pixels_per_point) => {
                            ctx.set_pixels_per_point(scale);
                            info!("native pixels per point: {:?}", ctx.native_pixels_per_point());
                        }
                        Ok(_scale) => {
                            warn!("scale can't be below {} or above {}!", (0.5 * native_pixels_per_point), (2.0 * native_pixels_per_point));
                        },
                        Err(_e) => {
                            warn!("scale not parsed as f32.");
                        },
                    }
                }

                // Create radio buttons for colorscheme selection
                ui.separator();
                ui.heading("Color Scheme:");
                for cs in colorscheme::SYSTEM_COLORSCHEMES.iter() {
                    // ui.radio_value(&mut colorscheme, colorscheme::SOLARIZED_DARK, cs.name);
                    let rb = egui::RadioButton::new(*colorscheme == cs.clone(), cs.name.clone());
                    if ui.add(rb).clicked() {
                        *colorscheme = cs.clone();
                        colorscheme::set_colorscheme(ctx, colorscheme.clone());
                    }
                }

                // create a font selector:
                ui.separator();
                ui.heading("Font Selector:");
                // Tried working on selecotr box for fonts
                // Need to figure out how fonts are configured before continuing
                // Used example here: https://github.com/emilk/egui/blob/master/examples/user_attention/src/main.rs
                //
                // eframe::egui::ComboBox::new("","")
                //     .show_ui(ui, |ui| {
                //         for font in [

                //         ] {
                //             ui.selectable_value(&mut colorscheme, font, font);
                //         }
                //     });

                for (text_style, font_id) in ctx.style().text_styles.iter() {
                    match text_style {
                        egui::TextStyle::Name(name) => {
                            match &*name.clone() {
                                "HeadingBg" => continue,  // these are special fonts
                                "HeadingFg" => continue,  //    we should ignore
                                _ => (),
                            }
                            let egui::FontId {size: _, family} = font_id;
                            // I don't really understand this dereference syntax with the Arc...
                            let font_text = egui::RichText::new(&**name)
                                            .family((family).clone()).size(12.0);
                            ui.label(font_text);
                        },
                        egui::TextStyle::Monospace => {
                            let egui::FontId {size: _, family} = font_id;
                            // I don't really understand this dereference syntax with the Arc...
                            let font_text = egui::RichText::new("Default Monospace")
                                            .family((family).clone()).size(12.0);
                            ui.label(font_text);
                        }
                        _ => (),
                    }
                }

                ui.separator();
                ui.heading("Account Settings:");
                ui.label("Add github account here.");
                // ctx.set_visuals(visuals);
            });
            // unwrap ok here because window must be open for us to get here.
            // ctx.move_to_top(window_response.unwrap().response.layer_id);
            window_response.unwrap().response.layer_id.order = egui::Order::Foreground;
        }

    }

    /// This method will show or hide the "about" window
    pub fn display_about_window(&mut self, ctx: &egui::Context) {
        let Self {
            display_about,
            ..
        } = self;

        if !*display_about { return; }
        egui::Window::new("Iron Coder")
        .open(display_about)
        .collapsible(false)
        .resizable(false)
        .movable(true)
        .show(ctx, |ui| {
            ui.label("Iron Coder Version: 0.2.0");
            ui.separator();
            ui.label(
                "Iron Coder is an app for practicing embedded Rust development.\n\
                With inspirations from Arduino and CircuitPython, Iron Coder aims\n\
                to provide a fun environment for embedded development."
            );
            ui.separator();
            ui.label("Developed by Shulltronics");
            ui.hyperlink_to("Iron Coder on Github", "https://github.com/shulltronics/iron-coder");
            ui.horizontal(|ui| {
                egui::warn_if_debug_build(ui);
            });
            ui.horizontal(|ui| {
                ui.spacing_mut().item_spacing.x = 0.0;
                ui.label("powered by ");
                ui.hyperlink_to("egui", "https://github.com/emilk/egui");
                ui.label(" and ");
                ui.hyperlink_to(
                    "eframe",
                    "https://github.com/emilk/egui/tree/master/crates/eframe",
                );
                ui.label(".");
            });
        });
    }

    // Displays the waring message that no main board has been selected for the project
    pub fn unselected_mainboard_warning(&mut self, ctx: &egui::Context) {
        egui::Window::new("Board Warning")
        .open(&mut self.warning_flags.display_mainboard_warning)
        .collapsible(false)
        .resizable(false)
        .movable(true)
        .show(ctx,  |ui| {
            ui.label("please select a main board to proceed.");
        });
    }
    // Displays the waring message that the project has not been named
    pub fn display_unnamed_project_warning(&mut self, ctx: &egui::Context) {
        egui::Window::new("Name Warning")
        .open(&mut self.warning_flags.display_unnamed_project_warning)
        .collapsible(false)
        .resizable(false)
        .movable(true)
        .show(ctx,  |ui| {
            ui.label("please name the project to proceed.");
        });
    }

    /// Displays the warning message that not all of the git fields have been filled out
    /// This is called when the user tries to commit changes to git
    pub fn display_git_warning(&mut self, ctx: &egui::Context) {
        egui::Window::new("Git Warning")
        .open(&mut self.warning_flags.display_git_warning)
        .collapsible(false)
        .resizable(false)
        .movable(true)
        .show(ctx,  |ui| {
            ui.label("please fill out all of the git fields to commit changes.");
        });
    }

    /// Displays the git changes window
    // Is called by the toolbar when the user clicks the commit button
    pub fn display_git_window(&mut self, ctx: &egui::Context) {
        let mut display_git = self.git_things.display;
        let mut unstaged_to_remove: Vec<String> = Vec::new();
        let mut staged_to_remove: Vec<String> = Vec::new();
        let mut staged_to_add: Vec<String> = Vec::new();
        let mut unstaged_to_add: Vec<String> = Vec::new();


        egui::Window::new("Commit")
        .open(&mut display_git)
        .collapsible(false)
        .resizable(true)
        .movable(true)
        .show(ctx, |ui| {
            let repo = self.git_things.repo.as_mut().unwrap();
            let mut index = repo.index().unwrap();

            egui::SidePanel::right("Unstaged Changes").show_inside(ui, |ui| {
                ui.label("Staged Changes");
                ui.separator();
                ui.vertical(|ui| {
                    for (_i, change) in self.git_things.staged_changes.iter().enumerate() {
                        if ui.button(change.clone()).clicked() {
                            info!("Unstaging: {}", change.clone());
                            unstaged_to_add.push(change.clone());
                            staged_to_remove.push(change.clone());
                            index.remove_all([change.clone()].iter(), None).unwrap();
                            index.write().unwrap();
                        }
                    }
                    self.git_things.staged_changes.retain(|change| !staged_to_remove.contains(change));
                });
                ui.separator();
                ui.label("Unstaged Changes");
                // Display the files that have changed on the right side
                ui.separator();
                ui.vertical(|ui| {
                    // Create a button for each unstaged change in git_things.changes
                    for (_i, change) in self.git_things.changes.iter().enumerate() {
                        if ui.button(change.clone()).clicked() {
                            info!("Staging: {}", change.clone());
                            staged_to_add.push(change.clone());
                            unstaged_to_remove.push(change.clone());
                            //index.add_path(Path::new(change)).unwrap();
                            match index.add_path(Path::new(change)) {
                                Ok(_) => {
                                    // add_path succeeded, do nothing
                                },
                                Err(_) => {
                                    // add_path failed, try add_all
                                    index.add_all([change.clone()].iter(), git2::IndexAddOption::DEFAULT, None).unwrap();
                                }
                            }
                            index.write().unwrap();
                        }
                    }
                    self.git_things.changes.retain(|change| !unstaged_to_remove.contains(change));
                });
            });
            self.git_things.staged_changes.append(&mut staged_to_add);
            self.git_things.changes.append(&mut unstaged_to_add);

            egui::CentralPanel::default().show_inside(ui, |ui|{
                // Have a text box for the commit message
                // Have the text box take as much space as possible
                ui.label("Commit Message:");
                ui.text_edit_multiline(&mut self.git_things.commit_message);
                ui.label("Name");
                ui.text_edit_singleline(&mut self.git_things.commit_name);
                ui.label("Email Address");
                ui.text_edit_singleline(&mut self.git_things.commit_email);

                

                // Have a button to commit the changes
                if ui.button("Commit").clicked() {
                    let name = self.git_things.commit_name.clone();
                    let email = self.git_things.commit_email.clone();
                    let commit_message = self.git_things.commit_message.clone();
                    if name != "" && email != "" && commit_message != "" {
                        info!("committing changes to git...");
                        info!("{}", self.git_things.commit_message.clone());

                        let signature = git2::Signature::now(&name, &email).unwrap();
                        let oid = index.write_tree().unwrap();
                        let tree = repo.find_tree(oid).unwrap();
                        // This line is the problem -- was called while doing initial commit, it shouldn't have been
                        let head = repo.head().unwrap();
                        let head_commit = repo.find_commit(head.target().unwrap()).unwrap();
                        
                        match repo.commit(
                            // There is a problem with the head
                            Some("HEAD"),
                            &signature,
                            &signature,
                            &commit_message,
                            &tree,
                            &[]
                        ) {
                            Ok(_) => {
                                info!("commit successful!");
                            },
                            Err(e) => {
                                error!("error committing changes to git: {:?}", e);
                                match repo.commit(
                                    // There is a problem with the head
                                    Some("HEAD"),
                                    &signature,
                                    &signature,
                                    &commit_message,
                                    &tree,
                                    &[&head_commit]
                                ) {
                                    Ok(_) => {
                                        info!("commit successful!");
                                    },
                                    Err(e) => {
                                        error!("error committing changes to git: {:?}", e);
                                    }
                                }
                            }
                        }
                        
                        

                        self.git_things.display = false;
                        self.git_things.commit_message.clear();
                    } else {
                        self.warning_flags.display_git_warning = true;
                    }
                }
            });
        });

        // Makes sure that both commit button and x button close the window
        if self.git_things.display == false || display_git == false {
            self.git_things.display = false;
            self.git_things.commit_message.clear();
            self.git_things.changes.clear();
            self.git_things.staged_changes.clear();
        }


    }
}

impl eframe::App for IronCoderApp {

    // Called by the framework to save state before shutdown.
    fn save(&mut self, storage: &mut dyn eframe::Storage) {
        if !self.options.persistence {
            info!("saving program state.");
            eframe::set_value(storage, eframe::APP_KEY, self);
        }
    }

    // Called each time the UI needs repainting, which may be many times per second.
    // This method will call all the display methods of IronCoderApp.
    // TODO -- is this the best architecture? Is there an overhead of destructuring
    //   self in each of these method calls separately, vs once in the beginning of this
    //   method? But I can't do it the latter way while still having these as method calls.
    fn update(&mut self, ctx: &egui::Context, frame: &mut eframe::Frame) {
        // render the title bar with main menu
        self.display_title_and_menu(ctx, frame);
        // depending on the Mode, render the proper main view
        match self.mode {
            Mode::EditProject => {
                self.display_project_editor(ctx);
            },
            Mode::DevelopProject => {
                self.display_project_developer(ctx);
            },
        }
        // optionally render these popup windows
        self.display_settings_window(ctx);
        self.display_about_window(ctx);
        self.unselected_mainboard_warning(ctx);
        self.display_unnamed_project_warning(ctx);

        let save_shortcut = KeyboardShortcut::new(Modifiers::CTRL, Key::S);
        let quit_shortcut = KeyboardShortcut::new(Modifiers::CTRL, Key::Q);
        let open_shortcut = KeyboardShortcut::new(Modifiers::CTRL, Key::O);
        let new_shortcut = KeyboardShortcut::new(Modifiers::CTRL, Key::N);
        let close_tab_shortcut = KeyboardShortcut::new(Modifiers::CTRL, Key::W);

        if ctx.input_mut(|i| i.consume_shortcut(&save_shortcut)) {
            if let Err(e) = self.project.save() {
                error!("error saving project: {:?}", e);
            }
        }

        if ctx.input_mut(|i| i.consume_shortcut(&quit_shortcut)) {
            ctx.send_viewport_cmd(egui::ViewportCommand::Close);
        }

        if ctx.input_mut(|i| i.consume_shortcut(&open_shortcut)) {
            match self.project.open() {
                Ok(_) => {
                    self.mode = Mode::DevelopProject;
                },
                Err(e) => {
                    error!("error opening project: {:?}", e);
                },
            }
        }

        if ctx.input_mut(|i| i.consume_shortcut(&new_shortcut)) {
            match self.mode {
                Mode::EditProject => (),
                Mode::DevelopProject => {
                    // TODO -- add a popup here confirming that user
                    // wants to leave the current project, and probably save
                    // the project in it's current state.
                    self.project = Project::default();
                    self.project.known_boards = self.boards.clone();
                    self.mode = Mode::EditProject;
                },
            }
        }

        if ctx.input_mut(|i| i.consume_shortcut(&close_tab_shortcut)) {
            let curr_tab = self.project.code_editor.get_active_tab();
            if curr_tab.is_some() {
                self.project.code_editor.close_tab(curr_tab.unwrap());
            }
        }

        self.display_git_window(ctx);
        self.display_git_warning(ctx);
    }
}

/// Sets up the fonts and style for the app
fn setup_fonts_and_style(ctx: &egui::Context) {

    let mut fonts = egui::FontDefinitions::default();

    /*
     *  The below fonts are used for standard text
     */
    fonts.font_data.insert(
        "roboto_mono_regular".to_owned(),
        egui::FontData::from_static(include_bytes!(
            "../../assets/fonts/Roboto_Mono/static/RobotoMono-Regular.ttf"
        )),
    );
    fonts.font_data.insert(
        "roboto_mono_bold".to_owned(),
        egui::FontData::from_static(include_bytes!(
            "../../assets/fonts/Roboto_Mono/static/RobotoMono-Bold.ttf"
        )),
    );
    fonts.font_data.insert(
        "chintzy_cpu".to_owned(),
        egui::FontData::from_static(include_bytes!(
            "../../assets/fonts/chintzycpu/chintzy.ttf"
        )),
    );
    fonts.font_data.insert(
        "vcr_osd_mono".to_owned(),
        egui::FontData::from_static(include_bytes!(
            "../../assets/fonts/vcr_osd_mono/VCR_OSD_MONO_1.001.ttf"
        )),
    );
    fonts.font_data.insert(
        "unispace".to_owned(),
        egui::FontData::from_static(include_bytes!(
            "../../assets/fonts/unispace/unispace it.otf"
        )),
    );

    // example of how to install font to an existing style
    fonts
        .families
        .entry(egui::FontFamily::Monospace)
        .or_default()
        .insert(0, "roboto_mono_regular".to_owned());

    /*
     *  The below fonts are used for the project logo
     */
    fonts.font_data.insert(
        "platinum_sign_under".to_owned(),    // serves as the unique font identifier?
        egui::FontData::from_static(include_bytes!(
            "../../assets/fonts/platinum-sign/Platinum-Sign-Under.ttf"
        )),
    );
    fonts.font_data.insert(
        "platinum_sign_over".to_owned(),    // serves as the unique font identifier?
        egui::FontData::from_static(include_bytes!(
            "../../assets/fonts/platinum-sign/Platinum-Sign-Over.ttf"
        )),
    );

    /*
     *  Now link "font family" names to the fonts for use in widgets
     */
    // create a new font family called "heading_fonts"
    fonts.families.insert(
        egui::FontFamily::Name("HeadingBackground".into()),
        vec!(String::from("platinum_sign_under"))
    );
    fonts.families.insert(
        egui::FontFamily::Name("HeadingForeground".into()),
        vec!(String::from("platinum_sign_over"))
    );
    fonts.families.insert(
        egui::FontFamily::Name("EditorFont".into()),
        vec!(String::from("roboto_mono_regular"))
    );
    fonts.families.insert(
        egui::FontFamily::Name("MonospaceBold".into()),
        vec!(String::from("roboto_mono_bold"))
    );

    ctx.set_fonts(fonts);

    // setup our custom style
    let mut style = egui::style::Style::default();

    // Redefine text_styles
    use egui::FontId;
    use egui::FontFamily;
    use egui::TextStyle::*;
    style.text_styles = [
        (Small, FontId::new(10.0, FontFamily::Monospace)),
        (Body, FontId::new(12.0, FontFamily::Monospace)),
        (Monospace, FontId::new(12.0, FontFamily::Monospace)),
        (Button, FontId::new(12.0, FontFamily::Monospace)),
        (Heading, FontId::new(14.0, FontFamily::Monospace)),
        (Name("HeadingBg".into()), FontId::new(18.0, FontFamily::Name("HeadingBackground".into()))),
        (Name("HeadingFg".into()), FontId::new(18.0, FontFamily::Name("HeadingForeground".into()))),
        (Name("DefaultBold".into()), FontId::new(12.0, FontFamily::Name("MonospaceBold".into()))),
        (Name("DefaultRegular".into()), FontId::new(12.0, FontFamily::Monospace)),
        (Name("EditorFont".into()), FontId::new(16.0, FontFamily::Name("EditorFont".into()))),
    ].into();

    // Make things look more square
    style.visuals.menu_rounding   = egui::Rounding::ZERO;
    style.visuals.window_rounding = egui::Rounding::ZERO;
    // change width of scroll bar
    style.spacing.scroll.bar_width = 6.0;
    style.spacing.scroll.bar_inner_margin = 6.0;    // this keeps some space
    // Remove shadows
    style.visuals.window_shadow = eframe::epaint::Shadow::NONE;
    style.visuals.popup_shadow = eframe::epaint::Shadow::NONE;

    ctx.set_style(style);

    // Store icons in the egui shared Context
    ctx.data_mut(|map| {
        info!("Adding IconSet to egui Context temp data.");
        map.insert_temp("icons".into(), Arc::new(icons::load_icons(Path::new(icons::ICON_DIR))));
    });
}

/// Displays a cool looking header in the Ui element, utilizing our custom fonts
/// and returns the rect that was drawn to.
fn pretty_header(ui: &mut egui::Ui, text: &str) -> egui::Rect {
    // draw the background and get the rectangle we drew to
    let text_bg = RichText::new(text.to_uppercase())
        .text_style(egui::TextStyle::Name("HeadingBg".into()));
    let heading_bg = Label::new(text_bg);
    // expand the rectangle slightly to prevent the bug where the next
    // font draw will wrap to a new line
    let mut rect = ui.add(heading_bg).rect;
    rect.min.x -= 1.0;
    rect.max.x += 1.0;
    // put the overlay text
    let text_fg = RichText::new(text)
        .color(Color32::WHITE)
        .text_style(egui::TextStyle::Name("HeadingFg".into()));
    let heading_fg = Label::new(text_fg);
    // let location = egui::Rect::from_min_size(egui::Pos2::ZERO, egui::Vec2::ZERO);
    ui.put(rect, heading_fg);
    return rect;
}<|MERGE_RESOLUTION|>--- conflicted
+++ resolved
@@ -9,18 +9,7 @@
 use std::path::{Path, PathBuf};
 use std::sync::Arc;
 use clap::Parser;
-<<<<<<< HEAD
-use egui::{
-    RichText,
-    Label,
-    Color32,
-    Key,
-    Modifiers,
-    KeyboardShortcut
-};
-=======
 use egui::{Vec2, RichText, Label, Color32, Key, Modifiers, KeyboardShortcut, Ui};
->>>>>>> 4e4f67de
 use::egui_extras::install_image_loaders;
 use fs_extra::dir::DirEntryAttr::Modified;
 use toml::macros::insert_toml;
