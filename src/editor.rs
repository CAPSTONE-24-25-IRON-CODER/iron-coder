--- conflicted
+++ resolved
@@ -19,10 +19,6 @@
 // for invoking external programs
 use std::process::Command;
 
-<<<<<<< HEAD
-#[derive(serde::Deserialize, serde::Serialize)]
-pub struct CodeEditor {
-=======
 use crate::colorscheme::ColorScheme;
 
 /// This module contains functionality for the code editor.
@@ -37,18 +33,10 @@
 // A CodeFile is some code in memory, it's path in the filesystem,
 // and its file descriptor.
 struct CodeFile {
->>>>>>> 88bd8eda
     code: String,
     path: Option<PathBuf>,
     #[serde(skip)]
     file: Option<fs::File>,
-<<<<<<< HEAD
-    #[serde(skip)]
-    ps: SyntaxSet,
-    #[serde(skip)]
-    ts: ThemeSet,
-=======
->>>>>>> 88bd8eda
 }
 
 impl Default for CodeFile {
